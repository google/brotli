# Copyright 2015 The Brotli Authors. All rights reserved.
#
# Distributed under MIT license.
# See file LICENSE for detail or copy at https://opensource.org/licenses/MIT

import os
import platform
import re
import unittest

try:
    from setuptools import Extension
    from setuptools import setup
except:
    from distutils.core import Extension
    from distutils.core import setup
from distutils.command.build_ext import build_ext
from distutils import errors
from distutils import dep_util
from distutils import log



CURR_DIR = os.path.abspath(os.path.dirname(os.path.realpath(__file__)))


def bool_from_environ(key: str):
    value = os.environ.get(key)
    if not value:
        return False
    if value == "1":
       return True
    if value == "0":
       return False
    raise ValueError(f"Environment variable {key} has invalid value {value}. Please set it to 1, 0 or an empty string")


def read_define(path, macro):
<<<<<<< HEAD
    """Return macro value from the given file."""
    with open(path, "r") as f:
        for line in f:
            m = re.match(r"#define\s{}\s+(.+)".format(macro), line)
            if m:
                return m.group(1)
    return ""


def get_version():
    """Return library version string from 'common/version.h' file."""
    version_file_path = os.path.join(CURR_DIR, "c", "common", "version.h")
    major = read_define(version_file_path, "BROTLI_VERSION_MAJOR")
    minor = read_define(version_file_path, "BROTLI_VERSION_MINOR")
    patch = read_define(version_file_path, "BROTLI_VERSION_PATCH")
    if not major or not minor or not patch:
        return ""
    return "{}.{}.{}".format(major, minor, patch)
=======
    """ Return macro value from the given file. """
    with open(path, 'r') as f:
        for line in f:
            m = re.match(rf'#define\s{macro}\s+(.+)', line)
            if m:
                return m.group(1)

    return ''


def get_version():
    """ Return library version string from 'common/version.h' file. """
    version_file_path = os.path.join(CURR_DIR, 'c', 'common', 'version.h')
    major = read_define(version_file_path, 'BROTLI_VERSION_MAJOR')
    minor = read_define(version_file_path, 'BROTLI_VERSION_MINOR')
    patch = read_define(version_file_path, 'BROTLI_VERSION_PATCH')
    if not major or not minor or not patch:
        return ''
    return f'{major}.{minor}.{patch}'
>>>>>>> 25190700


def get_test_suite():
    test_loader = unittest.TestLoader()
<<<<<<< HEAD
    test_suite = test_loader.discover("python", pattern="*_test.py")
=======
    test_suite = test_loader.discover('python', pattern='*_test.py')
>>>>>>> 25190700
    return test_suite


class BuildExt(build_ext):
<<<<<<< HEAD
=======

>>>>>>> 25190700
    def get_source_files(self):
        filenames = build_ext.get_source_files(self)
        for ext in self.extensions:
            filenames.extend(ext.depends)
        return filenames

    def build_extension(self, ext):
        if ext.sources is None or not isinstance(ext.sources, (list, tuple)):
            raise errors.DistutilsSetupError(
<<<<<<< HEAD
                "in 'ext_modules' option (extension '%s'), "
                "'sources' must be present and must be "
                "a list of source filenames" % ext.name
            )

        ext_path = self.get_ext_fullpath(ext.name)
        depends = ext.sources + ext.depends
        if not (self.force or dep_util.newer_group(depends, ext_path, "newer")):
=======
            "in 'ext_modules' option (extension '%s'), "
            "'sources' must be present and must be "
            "a list of source filenames" % ext.name)

        ext_path = self.get_ext_fullpath(ext.name)
        depends = ext.sources + ext.depends
        if not (self.force or dep_util.newer_group(depends, ext_path, 'newer')):
>>>>>>> 25190700
            log.debug("skipping '%s' extension (up-to-date)", ext.name)
            return
        else:
            log.info("building '%s' extension", ext.name)

        c_sources = []
        for source in ext.sources:
<<<<<<< HEAD
            if source.endswith(".c"):
                c_sources.append(source)
=======
            if source.endswith('.c'):
                 c_sources.append(source)
>>>>>>> 25190700
        extra_args = ext.extra_compile_args or []

        objects = []

        macros = ext.define_macros[:]
<<<<<<< HEAD
        if platform.system() == "Darwin":
            macros.append(("OS_MACOSX", "1"))
        elif self.compiler.compiler_type == "mingw32":
            # On Windows Python 2.7, pyconfig.h defines "hypot" as "_hypot",
            # This clashes with GCC's cmath, and causes compilation errors when
            # building under MinGW: http://bugs.python.org/issue11566
            macros.append(("_hypot", "hypot"))
=======
        if platform.system() == 'Darwin':
            macros.append(('OS_MACOSX', '1'))
        elif self.compiler.compiler_type == 'mingw32':
            # On Windows Python 2.7, pyconfig.h defines "hypot" as "_hypot",
            # This clashes with GCC's cmath, and causes compilation errors when
            # building under MinGW: http://bugs.python.org/issue11566
            macros.append(('_hypot', 'hypot'))
>>>>>>> 25190700
        for undef in ext.undef_macros:
            macros.append((undef,))

        objs = self.compiler.compile(
            c_sources,
            output_dir=self.build_temp,
            macros=macros,
            include_dirs=ext.include_dirs,
            debug=self.debug,
            extra_postargs=extra_args,
<<<<<<< HEAD
            depends=ext.depends,
        )
=======
            depends=ext.depends)
>>>>>>> 25190700
        objects.extend(objs)

        self._built_objects = objects[:]
        if ext.extra_objects:
            objects.extend(ext.extra_objects)
        extra_args = ext.extra_link_args or []
        # when using GCC on Windows, we statically link libgcc and libstdc++,
        # so that we don't need to package extra DLLs
<<<<<<< HEAD
        if self.compiler.compiler_type == "mingw32":
            extra_args.extend(["-static-libgcc", "-static-libstdc++"])
=======
        if self.compiler.compiler_type == 'mingw32':
            extra_args.extend(['-static-libgcc', '-static-libstdc++'])
>>>>>>> 25190700

        ext_path = self.get_ext_fullpath(ext.name)
        # Detect target language, if not provided
        language = ext.language or self.compiler.detect_language(c_sources)

        self.compiler.link_shared_object(
            objects,
            ext_path,
            libraries=self.get_libraries(ext),
            library_dirs=ext.library_dirs,
            runtime_library_dirs=ext.runtime_library_dirs,
            extra_postargs=extra_args,
            export_symbols=self.get_export_symbols(ext),
            debug=self.debug,
            build_temp=self.build_temp,
<<<<<<< HEAD
            target_lang=language,
        )


NAME = "Brotli"
=======
            target_lang=language)


NAME = 'Brotli'
>>>>>>> 25190700

VERSION = get_version()

URL = "https://github.com/google/brotli"

DESCRIPTION = "Python bindings for the Brotli compression library"

AUTHOR = "The Brotli Authors"

LICENSE = "MIT"

PLATFORMS = ["Posix", "MacOS X", "Windows"]

CLASSIFIERS = [
    "Development Status :: 4 - Beta",
    "Environment :: Console",
    "Intended Audience :: Developers",
    "License :: OSI Approved :: MIT License",
    "Operating System :: MacOS :: MacOS X",
    "Operating System :: Microsoft :: Windows",
    "Operating System :: POSIX :: Linux",
    "Programming Language :: C",
    "Programming Language :: C++",
    "Programming Language :: Python",
    "Programming Language :: Python :: 2",
    "Programming Language :: Python :: 2.7",
    "Programming Language :: Python :: 3",
    "Programming Language :: Python :: 3.3",
    "Programming Language :: Python :: 3.4",
    "Programming Language :: Python :: 3.5",
    "Programming Language :: Unix Shell",
    "Topic :: Software Development :: Libraries",
    "Topic :: Software Development :: Libraries :: Python Modules",
    "Topic :: System :: Archiving",
    "Topic :: System :: Archiving :: Compression",
    "Topic :: Text Processing :: Fonts",
    "Topic :: Utilities",
]

PACKAGE_DIR = {"": "python"}

PY_MODULES = ["brotli"]

<<<<<<< HEAD
EXT_MODULES = [
    Extension(
        "_brotli",
        sources=[
            "python/_brotli.c",
            "c/common/constants.c",
            "c/common/context.c",
            "c/common/dictionary.c",
            "c/common/platform.c",
            "c/common/shared_dictionary.c",
            "c/common/transform.c",
            "c/dec/bit_reader.c",
            "c/dec/decode.c",
            "c/dec/huffman.c",
            "c/dec/state.c",
            "c/enc/backward_references.c",
            "c/enc/backward_references_hq.c",
            "c/enc/bit_cost.c",
            "c/enc/block_splitter.c",
            "c/enc/brotli_bit_stream.c",
            "c/enc/cluster.c",
            "c/enc/command.c",
            "c/enc/compound_dictionary.c",
            "c/enc/compress_fragment.c",
            "c/enc/compress_fragment_two_pass.c",
            "c/enc/dictionary_hash.c",
            "c/enc/encode.c",
            "c/enc/encoder_dict.c",
            "c/enc/entropy_encode.c",
            "c/enc/fast_log.c",
            "c/enc/histogram.c",
            "c/enc/literal_cost.c",
            "c/enc/memory.c",
            "c/enc/metablock.c",
            "c/enc/static_dict.c",
            "c/enc/utf8_util.c",
        ],
        depends=[
            "c/common/constants.h",
            "c/common/context.h",
            "c/common/dictionary.h",
            "c/common/platform.h",
            "c/common/shared_dictionary_internal.h",
            "c/common/transform.h",
            "c/common/version.h",
            "c/dec/bit_reader.h",
            "c/dec/huffman.h",
            "c/dec/prefix.h",
            "c/dec/state.h",
            "c/enc/backward_references.h",
            "c/enc/backward_references_hq.h",
            "c/enc/backward_references_inc.h",
            "c/enc/bit_cost.h",
            "c/enc/bit_cost_inc.h",
            "c/enc/block_encoder_inc.h",
            "c/enc/block_splitter.h",
            "c/enc/block_splitter_inc.h",
            "c/enc/brotli_bit_stream.h",
            "c/enc/cluster.h",
            "c/enc/cluster_inc.h",
            "c/enc/command.h",
            "c/enc/compound_dictionary.h",
            "c/enc/compress_fragment.h",
            "c/enc/compress_fragment_two_pass.h",
            "c/enc/dictionary_hash.h",
            "c/enc/encoder_dict.h",
            "c/enc/entropy_encode.h",
            "c/enc/entropy_encode_static.h",
            "c/enc/fast_log.h",
            "c/enc/find_match_length.h",
            "c/enc/hash.h",
            "c/enc/hash_composite_inc.h",
            "c/enc/hash_forgetful_chain_inc.h",
            "c/enc/hash_longest_match64_inc.h",
            "c/enc/hash_longest_match_inc.h",
            "c/enc/hash_longest_match_quickly_inc.h",
            "c/enc/hash_rolling_inc.h",
            "c/enc/hash_to_binary_tree_inc.h",
            "c/enc/histogram.h",
            "c/enc/histogram_inc.h",
            "c/enc/literal_cost.h",
            "c/enc/memory.h",
            "c/enc/metablock.h",
            "c/enc/metablock_inc.h",
            "c/enc/params.h",
            "c/enc/prefix.h",
            "c/enc/quality.h",
            "c/enc/ringbuffer.h",
            "c/enc/static_dict.h",
            "c/enc/static_dict_lut.h",
            "c/enc/utf8_util.h",
            "c/enc/write_bits.h",
        ],
        include_dirs=[
            "c/include",
        ],
    ),
]
=======
USE_SYSTEM_BROTLI = bool_from_environ('USE_SYSTEM_BROTLI')

if USE_SYSTEM_BROTLI:
    import pkgconfig
    
    REQUIRED_BROTLI_SYSTEM_LIBRARIES = ["libbrotlicommon", "libbrotlienc", "libbrotlidec"]

    define_macros = []
    include_dirs = []
    libraries = []
    library_dirs = []

    for required_system_library in REQUIRED_BROTLI_SYSTEM_LIBRARIES:
        package_configuration = pkgconfig.parse(required_system_library)

        define_macros += package_configuration["define_macros"]
        include_dirs += package_configuration["include_dirs"]
        libraries += package_configuration["libraries"]
        library_dirs += package_configuration["library_dirs"]

    brotli_extension = Extension(
        '_brotli',
        sources=[
            'python/_brotli.c'
        ],
        include_dirs=include_dirs,
        define_macros=define_macros,
        libraries=libraries,
        library_dirs=library_dirs
    )


    EXT_MODULES = [brotli_extension]
else:
    EXT_MODULES = [
        Extension(
            '_brotli',
            sources=[
                'python/_brotli.c',
                'c/common/constants.c',
                'c/common/context.c',
                'c/common/dictionary.c',
                'c/common/platform.c',
                'c/common/shared_dictionary.c',
                'c/common/transform.c',
                'c/dec/bit_reader.c',
                'c/dec/decode.c',
                'c/dec/huffman.c',
                'c/dec/state.c',
                'c/enc/backward_references.c',
                'c/enc/backward_references_hq.c',
                'c/enc/bit_cost.c',
                'c/enc/block_splitter.c',
                'c/enc/brotli_bit_stream.c',
                'c/enc/cluster.c',
                'c/enc/command.c',
                'c/enc/compound_dictionary.c',
                'c/enc/compress_fragment.c',
                'c/enc/compress_fragment_two_pass.c',
                'c/enc/dictionary_hash.c',
                'c/enc/encode.c',
                'c/enc/encoder_dict.c',
                'c/enc/entropy_encode.c',
                'c/enc/fast_log.c',
                'c/enc/histogram.c',
                'c/enc/literal_cost.c',
                'c/enc/memory.c',
                'c/enc/metablock.c',
                'c/enc/static_dict.c',
                'c/enc/static_dict_lut.c',
                'c/enc/static_init.c',
                'c/enc/utf8_util.c',
            ],
            depends=[
                'c/common/constants.h',
                'c/common/context.h',
                'c/common/dictionary.h',
                'c/common/platform.h',
                'c/common/shared_dictionary_internal.h',
                'c/common/transform.h',
                'c/common/version.h',
                'c/dec/bit_reader.h',
                'c/dec/huffman.h',
                'c/dec/prefix.h',
                'c/dec/state.h',
                'c/enc/backward_references.h',
                'c/enc/backward_references_hq.h',
                'c/enc/backward_references_inc.h',
                'c/enc/bit_cost.h',
                'c/enc/bit_cost_inc.h',
                'c/enc/block_encoder_inc.h',
                'c/enc/block_splitter.h',
                'c/enc/block_splitter_inc.h',
                'c/enc/brotli_bit_stream.h',
                'c/enc/cluster.h',
                'c/enc/cluster_inc.h',
                'c/enc/command.h',
                'c/enc/compound_dictionary.h',
                'c/enc/compress_fragment.h',
                'c/enc/compress_fragment_two_pass.h',
                'c/enc/dictionary_hash.h',
                'c/enc/encoder_dict.h',
                'c/enc/entropy_encode.h',
                'c/enc/entropy_encode_static.h',
                'c/enc/fast_log.h',
                'c/enc/find_match_length.h',
                'c/enc/hash.h',
                'c/enc/hash_composite_inc.h',
                'c/enc/hash_forgetful_chain_inc.h',
                'c/enc/hash_longest_match64_inc.h',
                'c/enc/hash_longest_match_inc.h',
                'c/enc/hash_longest_match_quickly_inc.h',
                'c/enc/hash_rolling_inc.h',
                'c/enc/hash_to_binary_tree_inc.h',
                'c/enc/histogram.h',
                'c/enc/histogram_inc.h',
                'c/enc/literal_cost.h',
                'c/enc/memory.h',
                'c/enc/metablock.h',
                'c/enc/metablock_inc.h',
                'c/enc/params.h',
                'c/enc/prefix.h',
                'c/enc/quality.h',
                'c/enc/ringbuffer.h',
                'c/enc/static_dict.h',
                'c/enc/static_dict_lut.h',
                'c/enc/static_init.h',
                'c/enc/utf8_util.h',
                'c/enc/write_bits.h',
            ],
            include_dirs=[
                'c/include',
            ]),
    ]
>>>>>>> 25190700

TEST_SUITE = "setup.get_test_suite"

CMD_CLASS = {
    "build_ext": BuildExt,
}

with open("README.md", "r") as f:
    README = f.read()

setup(
    name=NAME,
    description=DESCRIPTION,
    long_description=README,
    long_description_content_type="text/markdown",
    version=VERSION,
    url=URL,
    author=AUTHOR,
    license=LICENSE,
    platforms=PLATFORMS,
    classifiers=CLASSIFIERS,
    package_dir=PACKAGE_DIR,
    py_modules=PY_MODULES,
    ext_modules=EXT_MODULES,
    test_suite=TEST_SUITE,
    cmdclass=CMD_CLASS,
)<|MERGE_RESOLUTION|>--- conflicted
+++ resolved
@@ -36,7 +36,6 @@
 
 
 def read_define(path, macro):
-<<<<<<< HEAD
     """Return macro value from the given file."""
     with open(path, "r") as f:
         for line in f:
@@ -55,44 +54,15 @@
     if not major or not minor or not patch:
         return ""
     return "{}.{}.{}".format(major, minor, patch)
-=======
-    """ Return macro value from the given file. """
-    with open(path, 'r') as f:
-        for line in f:
-            m = re.match(rf'#define\s{macro}\s+(.+)', line)
-            if m:
-                return m.group(1)
-
-    return ''
-
-
-def get_version():
-    """ Return library version string from 'common/version.h' file. """
-    version_file_path = os.path.join(CURR_DIR, 'c', 'common', 'version.h')
-    major = read_define(version_file_path, 'BROTLI_VERSION_MAJOR')
-    minor = read_define(version_file_path, 'BROTLI_VERSION_MINOR')
-    patch = read_define(version_file_path, 'BROTLI_VERSION_PATCH')
-    if not major or not minor or not patch:
-        return ''
-    return f'{major}.{minor}.{patch}'
->>>>>>> 25190700
 
 
 def get_test_suite():
     test_loader = unittest.TestLoader()
-<<<<<<< HEAD
     test_suite = test_loader.discover("python", pattern="*_test.py")
-=======
-    test_suite = test_loader.discover('python', pattern='*_test.py')
->>>>>>> 25190700
     return test_suite
 
 
 class BuildExt(build_ext):
-<<<<<<< HEAD
-=======
-
->>>>>>> 25190700
     def get_source_files(self):
         filenames = build_ext.get_source_files(self)
         for ext in self.extensions:
@@ -102,7 +72,6 @@
     def build_extension(self, ext):
         if ext.sources is None or not isinstance(ext.sources, (list, tuple)):
             raise errors.DistutilsSetupError(
-<<<<<<< HEAD
                 "in 'ext_modules' option (extension '%s'), "
                 "'sources' must be present and must be "
                 "a list of source filenames" % ext.name
@@ -111,15 +80,6 @@
         ext_path = self.get_ext_fullpath(ext.name)
         depends = ext.sources + ext.depends
         if not (self.force or dep_util.newer_group(depends, ext_path, "newer")):
-=======
-            "in 'ext_modules' option (extension '%s'), "
-            "'sources' must be present and must be "
-            "a list of source filenames" % ext.name)
-
-        ext_path = self.get_ext_fullpath(ext.name)
-        depends = ext.sources + ext.depends
-        if not (self.force or dep_util.newer_group(depends, ext_path, 'newer')):
->>>>>>> 25190700
             log.debug("skipping '%s' extension (up-to-date)", ext.name)
             return
         else:
@@ -127,19 +87,13 @@
 
         c_sources = []
         for source in ext.sources:
-<<<<<<< HEAD
             if source.endswith(".c"):
                 c_sources.append(source)
-=======
-            if source.endswith('.c'):
-                 c_sources.append(source)
->>>>>>> 25190700
         extra_args = ext.extra_compile_args or []
 
         objects = []
 
         macros = ext.define_macros[:]
-<<<<<<< HEAD
         if platform.system() == "Darwin":
             macros.append(("OS_MACOSX", "1"))
         elif self.compiler.compiler_type == "mingw32":
@@ -147,15 +101,6 @@
             # This clashes with GCC's cmath, and causes compilation errors when
             # building under MinGW: http://bugs.python.org/issue11566
             macros.append(("_hypot", "hypot"))
-=======
-        if platform.system() == 'Darwin':
-            macros.append(('OS_MACOSX', '1'))
-        elif self.compiler.compiler_type == 'mingw32':
-            # On Windows Python 2.7, pyconfig.h defines "hypot" as "_hypot",
-            # This clashes with GCC's cmath, and causes compilation errors when
-            # building under MinGW: http://bugs.python.org/issue11566
-            macros.append(('_hypot', 'hypot'))
->>>>>>> 25190700
         for undef in ext.undef_macros:
             macros.append((undef,))
 
@@ -166,12 +111,8 @@
             include_dirs=ext.include_dirs,
             debug=self.debug,
             extra_postargs=extra_args,
-<<<<<<< HEAD
             depends=ext.depends,
         )
-=======
-            depends=ext.depends)
->>>>>>> 25190700
         objects.extend(objs)
 
         self._built_objects = objects[:]
@@ -180,13 +121,8 @@
         extra_args = ext.extra_link_args or []
         # when using GCC on Windows, we statically link libgcc and libstdc++,
         # so that we don't need to package extra DLLs
-<<<<<<< HEAD
         if self.compiler.compiler_type == "mingw32":
             extra_args.extend(["-static-libgcc", "-static-libstdc++"])
-=======
-        if self.compiler.compiler_type == 'mingw32':
-            extra_args.extend(['-static-libgcc', '-static-libstdc++'])
->>>>>>> 25190700
 
         ext_path = self.get_ext_fullpath(ext.name)
         # Detect target language, if not provided
@@ -202,18 +138,11 @@
             export_symbols=self.get_export_symbols(ext),
             debug=self.debug,
             build_temp=self.build_temp,
-<<<<<<< HEAD
             target_lang=language,
         )
 
 
 NAME = "Brotli"
-=======
-            target_lang=language)
-
-
-NAME = 'Brotli'
->>>>>>> 25190700
 
 VERSION = get_version()
 
@@ -257,107 +186,7 @@
 
 PY_MODULES = ["brotli"]
 
-<<<<<<< HEAD
-EXT_MODULES = [
-    Extension(
-        "_brotli",
-        sources=[
-            "python/_brotli.c",
-            "c/common/constants.c",
-            "c/common/context.c",
-            "c/common/dictionary.c",
-            "c/common/platform.c",
-            "c/common/shared_dictionary.c",
-            "c/common/transform.c",
-            "c/dec/bit_reader.c",
-            "c/dec/decode.c",
-            "c/dec/huffman.c",
-            "c/dec/state.c",
-            "c/enc/backward_references.c",
-            "c/enc/backward_references_hq.c",
-            "c/enc/bit_cost.c",
-            "c/enc/block_splitter.c",
-            "c/enc/brotli_bit_stream.c",
-            "c/enc/cluster.c",
-            "c/enc/command.c",
-            "c/enc/compound_dictionary.c",
-            "c/enc/compress_fragment.c",
-            "c/enc/compress_fragment_two_pass.c",
-            "c/enc/dictionary_hash.c",
-            "c/enc/encode.c",
-            "c/enc/encoder_dict.c",
-            "c/enc/entropy_encode.c",
-            "c/enc/fast_log.c",
-            "c/enc/histogram.c",
-            "c/enc/literal_cost.c",
-            "c/enc/memory.c",
-            "c/enc/metablock.c",
-            "c/enc/static_dict.c",
-            "c/enc/utf8_util.c",
-        ],
-        depends=[
-            "c/common/constants.h",
-            "c/common/context.h",
-            "c/common/dictionary.h",
-            "c/common/platform.h",
-            "c/common/shared_dictionary_internal.h",
-            "c/common/transform.h",
-            "c/common/version.h",
-            "c/dec/bit_reader.h",
-            "c/dec/huffman.h",
-            "c/dec/prefix.h",
-            "c/dec/state.h",
-            "c/enc/backward_references.h",
-            "c/enc/backward_references_hq.h",
-            "c/enc/backward_references_inc.h",
-            "c/enc/bit_cost.h",
-            "c/enc/bit_cost_inc.h",
-            "c/enc/block_encoder_inc.h",
-            "c/enc/block_splitter.h",
-            "c/enc/block_splitter_inc.h",
-            "c/enc/brotli_bit_stream.h",
-            "c/enc/cluster.h",
-            "c/enc/cluster_inc.h",
-            "c/enc/command.h",
-            "c/enc/compound_dictionary.h",
-            "c/enc/compress_fragment.h",
-            "c/enc/compress_fragment_two_pass.h",
-            "c/enc/dictionary_hash.h",
-            "c/enc/encoder_dict.h",
-            "c/enc/entropy_encode.h",
-            "c/enc/entropy_encode_static.h",
-            "c/enc/fast_log.h",
-            "c/enc/find_match_length.h",
-            "c/enc/hash.h",
-            "c/enc/hash_composite_inc.h",
-            "c/enc/hash_forgetful_chain_inc.h",
-            "c/enc/hash_longest_match64_inc.h",
-            "c/enc/hash_longest_match_inc.h",
-            "c/enc/hash_longest_match_quickly_inc.h",
-            "c/enc/hash_rolling_inc.h",
-            "c/enc/hash_to_binary_tree_inc.h",
-            "c/enc/histogram.h",
-            "c/enc/histogram_inc.h",
-            "c/enc/literal_cost.h",
-            "c/enc/memory.h",
-            "c/enc/metablock.h",
-            "c/enc/metablock_inc.h",
-            "c/enc/params.h",
-            "c/enc/prefix.h",
-            "c/enc/quality.h",
-            "c/enc/ringbuffer.h",
-            "c/enc/static_dict.h",
-            "c/enc/static_dict_lut.h",
-            "c/enc/utf8_util.h",
-            "c/enc/write_bits.h",
-        ],
-        include_dirs=[
-            "c/include",
-        ],
-    ),
-]
-=======
-USE_SYSTEM_BROTLI = bool_from_environ('USE_SYSTEM_BROTLI')
+USE_SYSTEM_BROTLI = bool_from_environ("USE_SYSTEM_BROTLI")
 
 if USE_SYSTEM_BROTLI:
     import pkgconfig
@@ -393,105 +222,104 @@
 else:
     EXT_MODULES = [
         Extension(
-            '_brotli',
+            "_brotli",
             sources=[
-                'python/_brotli.c',
-                'c/common/constants.c',
-                'c/common/context.c',
-                'c/common/dictionary.c',
-                'c/common/platform.c',
-                'c/common/shared_dictionary.c',
-                'c/common/transform.c',
-                'c/dec/bit_reader.c',
-                'c/dec/decode.c',
-                'c/dec/huffman.c',
-                'c/dec/state.c',
-                'c/enc/backward_references.c',
-                'c/enc/backward_references_hq.c',
-                'c/enc/bit_cost.c',
-                'c/enc/block_splitter.c',
-                'c/enc/brotli_bit_stream.c',
-                'c/enc/cluster.c',
-                'c/enc/command.c',
-                'c/enc/compound_dictionary.c',
-                'c/enc/compress_fragment.c',
-                'c/enc/compress_fragment_two_pass.c',
-                'c/enc/dictionary_hash.c',
-                'c/enc/encode.c',
-                'c/enc/encoder_dict.c',
-                'c/enc/entropy_encode.c',
-                'c/enc/fast_log.c',
-                'c/enc/histogram.c',
-                'c/enc/literal_cost.c',
-                'c/enc/memory.c',
-                'c/enc/metablock.c',
-                'c/enc/static_dict.c',
-                'c/enc/static_dict_lut.c',
-                'c/enc/static_init.c',
-                'c/enc/utf8_util.c',
+                "python/_brotli.c",
+                "c/common/constants.c",
+                "c/common/context.c",
+                "c/common/dictionary.c",
+                "c/common/platform.c",
+                "c/common/shared_dictionary.c",
+                "c/common/transform.c",
+                "c/dec/bit_reader.c",
+                "c/dec/decode.c",
+                "c/dec/huffman.c",
+                "c/dec/state.c",
+                "c/enc/backward_references.c",
+                "c/enc/backward_references_hq.c",
+                "c/enc/bit_cost.c",
+                "c/enc/block_splitter.c",
+                "c/enc/brotli_bit_stream.c",
+                "c/enc/cluster.c",
+                "c/enc/command.c",
+                "c/enc/compound_dictionary.c",
+                "c/enc/compress_fragment.c",
+                "c/enc/compress_fragment_two_pass.c",
+                "c/enc/dictionary_hash.c",
+                "c/enc/encode.c",
+                "c/enc/encoder_dict.c",
+                "c/enc/entropy_encode.c",
+                "c/enc/fast_log.c",
+                "c/enc/histogram.c",
+                "c/enc/literal_cost.c",
+                "c/enc/memory.c",
+                "c/enc/metablock.c",
+                "c/enc/static_dict.c",
+                "c/enc/static_dict_lut.c",
+                "c/enc/static_init.c",
+                "c/enc/utf8_util.c",
             ],
             depends=[
-                'c/common/constants.h',
-                'c/common/context.h',
-                'c/common/dictionary.h',
-                'c/common/platform.h',
-                'c/common/shared_dictionary_internal.h',
-                'c/common/transform.h',
-                'c/common/version.h',
-                'c/dec/bit_reader.h',
-                'c/dec/huffman.h',
-                'c/dec/prefix.h',
-                'c/dec/state.h',
-                'c/enc/backward_references.h',
-                'c/enc/backward_references_hq.h',
-                'c/enc/backward_references_inc.h',
-                'c/enc/bit_cost.h',
-                'c/enc/bit_cost_inc.h',
-                'c/enc/block_encoder_inc.h',
-                'c/enc/block_splitter.h',
-                'c/enc/block_splitter_inc.h',
-                'c/enc/brotli_bit_stream.h',
-                'c/enc/cluster.h',
-                'c/enc/cluster_inc.h',
-                'c/enc/command.h',
-                'c/enc/compound_dictionary.h',
-                'c/enc/compress_fragment.h',
-                'c/enc/compress_fragment_two_pass.h',
-                'c/enc/dictionary_hash.h',
-                'c/enc/encoder_dict.h',
-                'c/enc/entropy_encode.h',
-                'c/enc/entropy_encode_static.h',
-                'c/enc/fast_log.h',
-                'c/enc/find_match_length.h',
-                'c/enc/hash.h',
-                'c/enc/hash_composite_inc.h',
-                'c/enc/hash_forgetful_chain_inc.h',
-                'c/enc/hash_longest_match64_inc.h',
-                'c/enc/hash_longest_match_inc.h',
-                'c/enc/hash_longest_match_quickly_inc.h',
-                'c/enc/hash_rolling_inc.h',
-                'c/enc/hash_to_binary_tree_inc.h',
-                'c/enc/histogram.h',
-                'c/enc/histogram_inc.h',
-                'c/enc/literal_cost.h',
-                'c/enc/memory.h',
-                'c/enc/metablock.h',
-                'c/enc/metablock_inc.h',
-                'c/enc/params.h',
-                'c/enc/prefix.h',
-                'c/enc/quality.h',
-                'c/enc/ringbuffer.h',
-                'c/enc/static_dict.h',
-                'c/enc/static_dict_lut.h',
-                'c/enc/static_init.h',
-                'c/enc/utf8_util.h',
-                'c/enc/write_bits.h',
+                "c/common/constants.h",
+                "c/common/context.h",
+                "c/common/dictionary.h",
+                "c/common/platform.h",
+                "c/common/shared_dictionary_internal.h",
+                "c/common/transform.h",
+                "c/common/version.h",
+                "c/dec/bit_reader.h",
+                "c/dec/huffman.h",
+                "c/dec/prefix.h",
+                "c/dec/state.h",
+                "c/enc/backward_references.h",
+                "c/enc/backward_references_hq.h",
+                "c/enc/backward_references_inc.h",
+                "c/enc/bit_cost.h",
+                "c/enc/bit_cost_inc.h",
+                "c/enc/block_encoder_inc.h",
+                "c/enc/block_splitter.h",
+                "c/enc/block_splitter_inc.h",
+                "c/enc/brotli_bit_stream.h",
+                "c/enc/cluster.h",
+                "c/enc/cluster_inc.h",
+                "c/enc/command.h",
+                "c/enc/compound_dictionary.h",
+                "c/enc/compress_fragment.h",
+                "c/enc/compress_fragment_two_pass.h",
+                "c/enc/dictionary_hash.h",
+                "c/enc/encoder_dict.h",
+                "c/enc/entropy_encode.h",
+                "c/enc/entropy_encode_static.h",
+                "c/enc/fast_log.h",
+                "c/enc/find_match_length.h",
+                "c/enc/hash.h",
+                "c/enc/hash_composite_inc.h",
+                "c/enc/hash_forgetful_chain_inc.h",
+                "c/enc/hash_longest_match64_inc.h",
+                "c/enc/hash_longest_match_inc.h",
+                "c/enc/hash_longest_match_quickly_inc.h",
+                "c/enc/hash_rolling_inc.h",
+                "c/enc/hash_to_binary_tree_inc.h",
+                "c/enc/histogram.h",
+                "c/enc/histogram_inc.h",
+                "c/enc/literal_cost.h",
+                "c/enc/memory.h",
+                "c/enc/metablock.h",
+                "c/enc/metablock_inc.h",
+                "c/enc/params.h",
+                "c/enc/prefix.h",
+                "c/enc/quality.h",
+                "c/enc/ringbuffer.h",
+                "c/enc/static_dict.h",
+                "c/enc/static_dict_lut.h",
+                "c/enc/static_init.h",
+                "c/enc/utf8_util.h",
+                "c/enc/write_bits.h",
             ],
             include_dirs=[
-                'c/include',
+                "c/include",
             ]),
     ]
->>>>>>> 25190700
 
 TEST_SUITE = "setup.get_test_suite"
 
